# Implementation Plan: [FEATURE]

<!-- VARIANT:sh - Run `/scripts/bash/update-agent-context.sh __AGENT__` for your AI assistant -->
<!-- VARIANT:ps - Run `/scripts/powershell/update-agent-context.ps1 -AgentType __AGENT__` for your AI assistant -->

**Branch**: `[###-feature-name]` | **Date**: [DATE] | **Spec**: [link]
**Input**: Feature specification from `/specs/[###-feature-name]/spec.md`

## Execution Flow (/plan command scope)
```
1. Load feature spec from Input path
   → If not found: ERROR "No feature spec at {path}"
2. Fill Technical Context (scan for NEEDS CLARIFICATION)
   → Detect Project Type from context (web=frontend+backend, mobile=app+api)
   → Set Structure Decision based on project type
3. Evaluate Constitution Check section below
   → If violations exist: Document in Complexity Tracking
   → If no justification possible: ERROR "Simplify approach first"
   → Update Progress Tracking: Initial Constitution Check
4. Execute Phase 0 → research.md
   → If NEEDS CLARIFICATION remain: ERROR "Resolve unknowns"
5. Execute Phase 1 → contracts, data-model.md, quickstart.md, agent-specific template file (e.g., `CLAUDE.md` for Claude Code, `.github/copilot-instructions.md` for GitHub Copilot, `GEMINI.md` for Gemini CLI, or `QWEN.md` for Qwen Code).
6. Re-evaluate Constitution Check section
   → If new violations: Refactor design, return to Phase 1
   → Update Progress Tracking: Post-Design Constitution Check
7. Plan Phase 2 → Describe task generation approach (DO NOT create tasks.md)
8. STOP - Ready for /tasks command
```

**IMPORTANT**: The /plan command STOPS at step 7. Phases 2-4 are executed by other commands:
- Phase 2: /tasks command creates tasks.md
- Phase 3-4: Implementation execution (manual or via tools)

## Summary
[Extract from feature spec: primary requirement + technical approach from research]

## Technical Context
**Language/Version**: [e.g., Python 3.11, Swift 5.9, Rust 1.75 or NEEDS CLARIFICATION]  
**Primary Dependencies**: [e.g., FastAPI, UIKit, LLVM or NEEDS CLARIFICATION]  
**Storage**: [if applicable, e.g., PostgreSQL, CoreData, files or N/A]  
**Testing**: [e.g., pytest, XCTest, cargo test or NEEDS CLARIFICATION]  
**Target Platform**: [e.g., Linux server, iOS 15+, WASM or NEEDS CLARIFICATION]
**Project Type**: [single/web/mobile - determines source structure]  
**Performance Goals**: [domain-specific, e.g., 1000 req/s, 10k lines/sec, 60 fps or NEEDS CLARIFICATION]  
**Constraints**: [domain-specific, e.g., <200ms p95, <100MB memory, offline-capable or NEEDS CLARIFICATION]  
**Scale/Scope**: [domain-specific, e.g., 10k users, 1M LOC, 50 screens or NEEDS CLARIFICATION]

## Constitution Check
*GATE: Must pass before Phase 0 research. Re-check after Phase 1 design.*

**Simplicity**:
- Projects: [#] (max 3 - e.g., api, cli, tests)
- Using framework directly? (no wrapper classes)
- Single data model? (no DTOs unless serialization differs)
- Avoiding patterns? (no Repository/UoW without proven need)

**Architecture**:
- EVERY feature as library? (no direct app code)
- Libraries listed: [name + purpose for each]
- CLI per library: [commands with --help/--version/--format]
- Library docs: llms.txt format planned?

**Testing (NON-NEGOTIABLE)**:
- RED-GREEN-Refactor cycle enforced? (test MUST fail first)
- Git commits show tests before implementation?
- Order: Contract→Integration→E2E→Unit strictly followed?
- Real dependencies used? (actual DBs, not mocks)
- Integration tests for: new libraries, contract changes, shared schemas?
- FORBIDDEN: Implementation before test, skipping RED phase

**Observability**:
- Structured logging included?
- Frontend logs → backend? (unified stream)
- Error context sufficient?

**Versioning**:
- Version number assigned? (MAJOR.MINOR.BUILD)
- BUILD increments on every change?
- Breaking changes handled? (parallel tests, migration plan)

## Project Structure

### Documentation (this feature)
```
specs/[###-feature]/
├── plan.md              # This file (/plan command output)
├── research.md          # Phase 0 output (/plan command)
├── data-model.md        # Phase 1 output (/plan command)
├── quickstart.md        # Phase 1 output (/plan command)
├── contracts/           # Phase 1 output (/plan command)
└── tasks.md             # Phase 2 output (/tasks command - NOT created by /plan)
```

### Source Code (repository root)
```
# Option 1: Single project (DEFAULT)
src/
├── models/
├── services/
├── cli/
└── lib/

tests/
├── contract/
├── integration/
└── unit/

# Option 2: Web application (when "frontend" + "backend" detected)
backend/
├── src/
│   ├── models/
│   ├── services/
│   └── api/
└── tests/

frontend/
├── src/
│   ├── components/
│   ├── pages/
│   └── services/
└── tests/

# Option 3: Mobile + API (when "iOS/Android" detected)
api/
└── [same as backend above]

ios/ or android/
└── [platform-specific structure]
```

**Structure Decision**: [DEFAULT to Option 1 unless Technical Context indicates web/mobile app]

## Phase 0: Outline & Research
1. **Extract unknowns from Technical Context** above:
   - For each NEEDS CLARIFICATION → research task
   - For each dependency → best practices task
   - For each integration → patterns task

2. **Generate and dispatch research agents**:
   ```
   For each unknown in Technical Context:
     Task: "Research {unknown} for {feature context}"
   For each technology choice:
     Task: "Find best practices for {tech} in {domain}"
   ```

3. **Consolidate findings** in `research.md` using format:
   - Decision: [what was chosen]
   - Rationale: [why chosen]
   - Alternatives considered: [what else evaluated]

**Output**: research.md with all NEEDS CLARIFICATION resolved

## Phase 1: Design & Contracts
*Prerequisites: research.md complete*

1. **Extract entities from feature spec** → `data-model.md`:
   - Entity name, fields, relationships
   - Validation rules from requirements
   - State transitions if applicable

2. **Generate API contracts** from functional requirements:
   - For each user action → endpoint
   - Use standard REST/GraphQL patterns
   - Output OpenAPI/GraphQL schema to `/contracts/`

3. **Generate contract tests** from contracts:
   - One test file per endpoint
   - Assert request/response schemas
   - Tests must fail (no implementation yet)

4. **Extract test scenarios** from user stories:
   - Each story → integration test scenario
   - Quickstart test = story validation steps

5. **Update agent file incrementally** (O(1) operation):
<<<<<<< HEAD
   - Run `/scripts/update-agent-context.sh [claude|gemini|copilot|qwen]` for your AI assistant
=======
   VARIANT-INJECT
>>>>>>> 60b015a0
   - If exists: Add only NEW tech from current plan
   - Preserve manual additions between markers
   - Update recent changes (keep last 3)
   - Keep under 150 lines for token efficiency
   - Output to repository root

**Output**: data-model.md, /contracts/*, failing tests, quickstart.md, agent-specific file

## Phase 2: Task Planning Approach
*This section describes what the /tasks command will do - DO NOT execute during /plan*

**Task Generation Strategy**:
- Load `/templates/tasks-template.md` as base
- Generate tasks from Phase 1 design docs (contracts, data model, quickstart)
- Each contract → contract test task [P]
- Each entity → model creation task [P] 
- Each user story → integration test task
- Implementation tasks to make tests pass

**Ordering Strategy**:
- TDD order: Tests before implementation 
- Dependency order: Models before services before UI
- Mark [P] for parallel execution (independent files)

**Estimated Output**: 25-30 numbered, ordered tasks in tasks.md

**IMPORTANT**: This phase is executed by the /tasks command, NOT by /plan

## Phase 3+: Future Implementation
*These phases are beyond the scope of the /plan command*

**Phase 3**: Task execution (/tasks command creates tasks.md)  
**Phase 4**: Implementation (execute tasks.md following constitutional principles)  
**Phase 5**: Validation (run tests, execute quickstart.md, performance validation)

## Complexity Tracking
*Fill ONLY if Constitution Check has violations that must be justified*

| Violation | Why Needed | Simpler Alternative Rejected Because |
|-----------|------------|-------------------------------------|
| [e.g., 4th project] | [current need] | [why 3 projects insufficient] |
| [e.g., Repository pattern] | [specific problem] | [why direct DB access insufficient] |


## Progress Tracking
*This checklist is updated during execution flow*

**Phase Status**:
- [ ] Phase 0: Research complete (/plan command)
- [ ] Phase 1: Design complete (/plan command)
- [ ] Phase 2: Task planning complete (/plan command - describe approach only)
- [ ] Phase 3: Tasks generated (/tasks command)
- [ ] Phase 4: Implementation complete
- [ ] Phase 5: Validation passed

**Gate Status**:
- [ ] Initial Constitution Check: PASS
- [ ] Post-Design Constitution Check: PASS
- [ ] All NEEDS CLARIFICATION resolved
- [ ] Complexity deviations documented

---
*Based on Constitution v2.1.1 - See `/memory/constitution.md`*<|MERGE_RESOLUTION|>--- conflicted
+++ resolved
@@ -174,11 +174,7 @@
    - Quickstart test = story validation steps
 
 5. **Update agent file incrementally** (O(1) operation):
-<<<<<<< HEAD
-   - Run `/scripts/update-agent-context.sh [claude|gemini|copilot|qwen]` for your AI assistant
-=======
    VARIANT-INJECT
->>>>>>> 60b015a0
    - If exists: Add only NEW tech from current plan
    - Preserve manual additions between markers
    - Update recent changes (keep last 3)
