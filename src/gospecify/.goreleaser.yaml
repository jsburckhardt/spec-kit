# GoReleaser configuration for gospecify with security features
# This configuration provides:
# - Cross-platform binary builds
# - Digital signatures (cosign keyless)
# - Software Bill of Materials (SBOM)
# - Checksums for integrity verification
# - Multiple package formats
# - Homebrew formula generation

version: 2

project_name: gospecify

# Build configuration
builds:
  - id: gospecify
    main: ./cmd/gospecify
    binary: gospecify
    goos:
      - linux
      - darwin
      - windows
    goarch:
      - amd64
      - arm64
    goarm:
      - "7"
    env:
      - CGO_ENABLED=0
    ldflags:
      - -s -w
      - -X main.version={{.Version}}
      - -X main.commit={{.Commit}}
      - -X main.date={{.Date}}
      - -X main.builtBy=goreleaser
    flags:
      - -trimpath
    mod_timestamp: '{{ .CommitTimestamp }}'

# Archive configuration
archives:
  - id: gospecify
    name_template: >-
      {{ .ProjectName }}_
      {{- title .Os }}_
      {{- if eq .Arch "amd64" }}x86_64
      {{- else if eq .Arch "386" }}i386
      {{- else }}{{ .Arch }}{{ end }}
      {{- if .Arm }}v{{ .Arm }}{{ end }}
    formats:
      - tar.gz
    format_overrides:
      - goos: windows
        formats:
          - zip
    files:
      - README.md
      - LICENSE

# Checksums for integrity verification
checksum:
  name_template: 'checksums.txt'
  algorithm: sha256

# Software Bill of Materials (SBOM) generation
# Note: Requires Syft to be installed
# sboms:
#   - id: gospecify-sbom
#     artifacts: archive
#     documents:
#       - "{{ .ArtifactName }}.sbom.json"
#     cmd: syft
#     args:
#       - "$artifact"
#       - "--output"
#       - "spdx-json=$document"
#       - "--enrich"
#       - "all"
#     env:
#       - SYFT_FILE_METADATA_CATALOGER_ENABLED=true

# Digital signatures using cosign (keyless)
# Note: Requires COSIGN_PASSWORD and COSIGN_PRIVATE_KEY environment variables
# signs:
#   - id: cosign-sign
#     cmd: cosign
#     stdin: '{{ .Env.COSIGN_PASSWORD }}'
#     args:
#       - 'sign-blob'
#       - '--key={{ .Env.COSIGN_PRIVATE_KEY }}'
#       - '--output-signature=${signature}'
#       - '${artifact}'
#       - '--yes'
#     artifacts: all
#     certificate: '${artifact}.pem'

# Linux packages (deb, rpm)
nfpms:
  - id: gospecify
    package_name: gospecify
    file_name_template: >-
      {{ .PackageName }}_
      {{- .Version }}_
      {{- if eq .Os "linux" }}
        {{- if eq .Arch "amd64" }}x86_64
        {{- else }}{{ .Arch }}{{ end }}
      {{- else }}{{ .Os }}_{{ .Arch }}{{ end }}
    homepage: https://github.com/jsburckhardt/spec-kit
<<<<<<< HEAD
    maintainer: Jsburckhardt gospecify
    description: GO version of Specify (https://github.com/github/spec-kit)
=======
    maintainer: GitHub Spec Kit Team <opensource@github.com>
    description: Setup tool for Specify spec-driven development projects
>>>>>>> 5b2fc77a
    license: MIT
    formats:
      - deb
      - rpm
      - apk

    scripts:
      postinstall: ./scripts/postinstall.sh
      preremove: ./scripts/preremove.sh

# Homebrew formula
brews:
  - name: gospecify
    description: Setup tool for Specify spec-driven development projects
    homepage: https://github.com/jsburckhardt/spec-kit
    license: MIT
    repository:
      owner: jsburckhardt
      name: homebrew-spec-kit
    skip_upload: true  # Skip upload for snapshots
    custom_block: |
      head "https://github.com/jsburckhardt/spec-kit.git", branch: "main"
    dependencies:
      - name: go
        type: optional
    install: |
      system "go", "build", "-ldflags", "-s -w -X main.version=#{version}", "-o", bin/"gospecify", "./cmd/gospecify"
    test: |
      assert_match "gospecify", shell_output("#{bin}/gospecify --help")

# GitHub release configuration
release:
  name_template: "{{.ProjectName}} v{{.Version}}"
  github:
    owner: jsburckhardt
    name: spec-kit
  draft: false
  prerelease: auto
  mode: append
  extra_files:
    - glob: ./dist/*.sbom.json
    - glob: ./dist/*.pem
  footer: |
    ## Installation

    ### Homebrew (macOS/Linux)
    ```bash
    brew install jsburckhardt/spec-kit/gospecify
    ```

    ### Linux (deb/rpm)
    Download the appropriate package from the assets below and install with your package manager.

    ### Binary (all platforms)
    Download the binary for your platform from the assets below.

    ## Security

    All releases include:
    - **Digital signatures** for integrity verification
    - **Software Bill of Materials (SBOM)** for supply chain transparency
    - **SHA256 checksums** for artifact verification

    ### Verifying signatures
    ```bash
    # Verify checksums
    sha256sum -c checksums.txt

    # Verify signatures with cosign
    cosign verify-blob --key cosign.pub --signature gospecify.tar.gz.sig gospecify.tar.gz
    ```

# Build metadata and provenance
metadata:
  mod_timestamp: '{{ .CommitTimestamp }}'

# Changelog configuration
changelog:
  sort: asc
  filters:
    exclude:
      - '^docs:'
      - '^test:'
      - Merge pull request
      - Merge branch

# Git configuration
git:
  tag_sort: -version:refname
  prerelease_suffix: "-"

# Environment variables
# Note: Set these for production releases
# COSIGN_PASSWORD and COSIGN_PRIVATE_KEY for signing

# Hooks for additional processing
before:
  hooks:
    - go mod tidy
    - go mod download<|MERGE_RESOLUTION|>--- conflicted
+++ resolved
@@ -106,13 +106,8 @@
         {{- else }}{{ .Arch }}{{ end }}
       {{- else }}{{ .Os }}_{{ .Arch }}{{ end }}
     homepage: https://github.com/jsburckhardt/spec-kit
-<<<<<<< HEAD
     maintainer: Jsburckhardt gospecify
     description: GO version of Specify (https://github.com/github/spec-kit)
-=======
-    maintainer: GitHub Spec Kit Team <opensource@github.com>
-    description: Setup tool for Specify spec-driven development projects
->>>>>>> 5b2fc77a
     license: MIT
     formats:
       - deb
